--- conflicted
+++ resolved
@@ -1,4 +1,10 @@
-<<<<<<< HEAD
+*   Make `number_to_phone` format number with regexp pattern.
+
+        number_to_phone(18812345678, pattern: /(\d{3})(\d{4})(\d{4})/)
+        # => 188-1234-5678
+
+    *Pan Gaoyong*
+
 *   Match `String#to_time`'s behaviour to that of ruby's implementation for edge cases.
 
     `nil` is now returned instead of the current date if the string provided does
@@ -16,14 +22,6 @@
     Fixes #24228.
 
     *Andrew White*
-=======
-*   Make `number_to_phone` format number with regexp pattern.
-
-        number_to_phone(18812345678, pattern: /(\d{3})(\d{4})(\d{4})/)
-        # => 188-1234-5678
-
-    *Pan Gaoyong*
->>>>>>> 4e977da5
 
 *   Add `String#upcase_first` method.
 
