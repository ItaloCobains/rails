--- conflicted
+++ resolved
@@ -72,13 +72,7 @@
     #   run_callbacks :save do
     #     save
     #   end
-<<<<<<< HEAD
-    #
     def run_callbacks(kind, &block)
-=======
-    def run_callbacks(kind, key = nil, &block)
-      #TODO: deprecate key argument
->>>>>>> 84d198b4
       runner_name = self.class.__define_callbacks(kind, self)
       send(runner_name, &block)
     end
