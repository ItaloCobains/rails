# Stub to enable testing without Active Record
module ActiveRecord
  class Base
    def save!
    end
  end
end

require 'abstract_unit'
require 'active_support/whiny_nil'

class WhinyNilTest < Test::Unit::TestCase
  def test_unchanged
    nil.method_thats_not_in_whiners
  rescue NoMethodError => nme
<<<<<<< HEAD
    assert(nme.message =~ /nil:NilClass/)
=======
    assert_match(/nil:NilClass/, nme.message)
>>>>>>> b354496b
  end

  def test_active_record
    nil.save!
  rescue NoMethodError => nme
    assert_no_match(/nil:NilClass/, nme.message)
    assert_match(/nil\.save!/, nme.message)
  end

  def test_array
    nil.each
  rescue NoMethodError => nme
    assert_no_match(/nil:NilClass/, nme.message)
    assert_match(/nil\.each/, nme.message)
  end

  def test_id
    nil.id
  rescue RuntimeError => nme
    assert_no_match(/nil:NilClass/, nme.message)
  end

  def test_no_to_ary_coercion
    nil.to_ary
  rescue NoMethodError => nme
    assert_no_match(/nil:NilClass/, nme.message)
    assert_match(/nil\.to_ary/, nme.message)
  end

  def test_no_to_str_coercion
    nil.to_str
  rescue NoMethodError => nme
    assert_match(/nil:NilClass/, nme.message)
  end

  def test_no_to_ary_coercion
    nil.to_ary
  rescue NoMethodError => nme
    assert(nme.message =~ /nil:NilClass/)
  end

  def test_no_to_str_coercion
    nil.to_str
  rescue NoMethodError => nme
    assert(nme.message =~ /nil:NilClass/)
  end
end<|MERGE_RESOLUTION|>--- conflicted
+++ resolved
@@ -13,11 +13,7 @@
   def test_unchanged
     nil.method_thats_not_in_whiners
   rescue NoMethodError => nme
-<<<<<<< HEAD
-    assert(nme.message =~ /nil:NilClass/)
-=======
     assert_match(/nil:NilClass/, nme.message)
->>>>>>> b354496b
   end
 
   def test_active_record
@@ -52,16 +48,4 @@
   rescue NoMethodError => nme
     assert_match(/nil:NilClass/, nme.message)
   end
-
-  def test_no_to_ary_coercion
-    nil.to_ary
-  rescue NoMethodError => nme
-    assert(nme.message =~ /nil:NilClass/)
-  end
-
-  def test_no_to_str_coercion
-    nil.to_str
-  rescue NoMethodError => nme
-    assert(nme.message =~ /nil:NilClass/)
-  end
 end