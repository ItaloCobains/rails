--- conflicted
+++ resolved
@@ -1,8 +1,8 @@
-<<<<<<< HEAD
+*   Remove redundant suffixes on generated helpers.
+
+    *Gannon McGibbon*
+
 *   Remove redundant suffixes on generated integration tests.
-=======
-*   Remove redundant suffixes on generated helpers.
->>>>>>> 886ac1c3
 
     *Gannon McGibbon*
 
