--- conflicted
+++ resolved
@@ -1004,15 +1004,8 @@
       # for (not necessarily the current class).
       def retrieve_connection(spec_name) #:nodoc:
         pool = retrieve_connection_pool(spec_name)
-<<<<<<< HEAD
         raise ConnectionNotEstablished, "No connection pool with '#{spec_name}' found." unless pool
-        conn = pool.connection
-        raise ConnectionNotEstablished, "No connection for '#{spec_name}' in connection pool" unless conn
-        conn
-=======
-        raise ConnectionNotEstablished, "No connection pool with id '#{spec_name}' found." unless pool
         pool.connection
->>>>>>> e07bcac0
       end
 
       # Returns true if a connection that's accessible to this class has
