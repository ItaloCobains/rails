<<<<<<< HEAD
*   Introduce `connection.supports_views?` to check wether the current adapter
    has support for SQL views. Connection adapters should define this method.
=======
*   SQLite3Adapter now checks for views in `table_exists?`

    Fixes #14041

    *Girish Sonawane*

*   When inverting add_index use the index name if present instead of
    the columns.
>>>>>>> bbf6df78

    *Yves Senn*

*   Allow included modules to override association methods.

    Fixes #16684.

    *Yves Senn*

*   Schema loading rake tasks (like `db:schema:load` and `db:setup`) maintain
    the database connection to the current environment.

    Fixes #16757.

    *Joshua Cody*, *Yves Senn*

*   MySQL: set the connection collation along with the charset.

    Sets the connection collation to the database collation configured in
    database.yml. Otherwise, `SET NAMES utf8mb4` will use the default
    collation for that charset (utf8mb4_general_ci) when you may have chosen
    a different collation, like utf8mb4_unicode_ci.

    This only applies to literal string comparisons, not column values, so it
    is unlikely to affect you.

    *Jeremy Kemper*

*   `default_sequence_name` from the PostgreSQL adapter returns a `String`.

    *Yves Senn*

*   Fixed a regression where whitespaces were stripped from DISTINCT queries in
    PostgreSQL.

    *Agis Anastasopoulos*

    Fixes #16623.

*   Fix has_many :through relation merging failing when dynamic conditions are
    passed as a lambda with an arity of one.

    Fixes #16128.

    *Agis Anastasopoulos*

*   Fixed the `Relation#exists?` to work with polymorphic associations.

    Fixes #15821.

    *Kassio Borges*

*   Currently, Active Record will rescue any errors raised within
    after_rollback/after_create callbacks and print them to the logs. Next versions of rails
    will not rescue those errors anymore, and just bubble them up, as the other callbacks.

    This adds a opt-in flag to enable that behaviour, of not rescuing the errors.

    Example:

        # Do not swallow errors in after_commit/after_rollback callbacks.
        config.active_record.raise_in_transactional_callbacks = true

    Fixes #13460.

    *arthurnn*

*   Fixed an issue where custom accessor methods (such as those generated by
    `enum`) with the same name as a global method are incorrectly overridden
    when subclassing.

    Fixes #16288.

    *Godfrey Chan*

*   `*_was` and `changes` now work correctly for in-place attribute changes as
    well.

    *Sean Griffin*

*   Fix regression on after_commit that didnt fire when having nested transactions.

    Fixes #16425.

    *arthurnn*

*   Do not try to write timestamps when a table has no timestamps columns.

    Fixes #8813.

    *Sergey Potapov*

*   `index_exists?` with `:name` option does verify specified columns.

    Example:

        add_index :articles, :title, name: "idx_title"

        # Before:
        index_exists? :articles, :title, name: "idx_title" # => `true`
        index_exists? :articles, :body, name: "idx_title" # => `true`

        # After:
        index_exists? :articles, :title, name: "idx_title" # => `true`
        index_exists? :articles, :body, name: "idx_title" # => `false`

    *Yves Senn*, *Matthew Draper*

*   When calling `update_columns` on a record that is not persisted, the error
    message now reflects whether that object is a new record or has been
    destroyed.

    *Lachlan Sylvester*

*   Define `id_was` to get the previous value of the primary key.

    Currently when we call id_was and we have a custom primary key name
    Active Record will return the current value of the primary key. This
    make impossible to correctly do an update operation if you change the
    id.

    Fixes #16413.

    *Rafael Mendonça França*

*   Deprecate `DatabaseTasks.load_schema` to act on the current connection.
    Use `.load_schema_current` instead. In the future `load_schema` will
    require the `configuration` to act on as an argument.

    *Yves Senn*

*   Fixed automatic maintaining test schema to properly handle sql structure
    schema format.

    Fixes #15394.

    *Wojciech Wnętrzak*

*   Fix type casting to Decimal from Float with large precision.

    *Tomohiro Hashidate*

*   Deprecate `Reflection#source_macro`

    `Reflection#source_macro` is no longer needed in Active Record
    source so it has been deprecated. Code that used `source_macro`
    was removed in #16353.

    *Eileen M. Uchtitelle*, *Aaron Patterson*

*   No verbose backtrace by db:drop when database does not exist.

    Fixes #16295.

    *Kenn Ejima*

*   Add support for Postgresql JSONB.

    Example:

        create_table :posts do |t|
          t.jsonb :meta_data
        end

    *Philippe Creux*, *Chris Teague*

*   `db:purge` with MySQL respects `Rails.env`.

    *Yves Senn*

*   `change_column_default :table, :column, nil` with PostgreSQL will issue a
    `DROP DEFAULT` instead of a `DEFAULT NULL` query.

    Fixes #16261.

    *Matthew Draper*, *Yves Senn*

*   Allow to specify a type for the foreign key column in `references`
    and `add_reference`.

    Example:

        change_table :vehicle do |t|
          t.references :station, type: :uuid
        end

    *Andrey Novikov*, *Łukasz Sarnacki*

*   `create_join_table` removes a common prefix when generating the join table.
    This matches the existing behavior of HABTM associations.

    Fixes #13683.

    *Stefan Kanev*

*   Dont swallow errors on compute_type when having a bad alias_method on
    a class.

    *arthurnn*

*   PostgreSQL invalid `uuid` are convert to nil.

    *Abdelkader Boudih*

*   Restore 4.0 behavior for using serialize attributes with `JSON` as coder.

    With 4.1.x, `serialize` started returning a string when `JSON` was passed as
    the second attribute. It will now return a hash as per previous versions.

    Example:

        class Post < ActiveRecord::Base
          serialize :comment, JSON
        end

        class Comment
          include ActiveModel::Model
          attr_accessor :category, :text
        end

        post = Post.create!
        post.comment = Comment.new(category: "Animals", text: "This is a comment about squirrels.")
        post.save!

        # 4.0
        post.comment # => {"category"=>"Animals", "text"=>"This is a comment about squirrels."}

        # 4.1 before
        post.comment # => "#<Comment:0x007f80ab48ff98>"

        # 4.1 after
        post.comment # => {"category"=>"Animals", "text"=>"This is a comment about squirrels."}

    When using `JSON` as the coder in `serialize`, Active Record will use the
    new `ActiveRecord::Coders::JSON` coder which delegates its `dump/load` to
    `ActiveSupport::JSON.encode/decode`. This ensures special objects are dumped
    correctly using the `#as_json` hook.

    To keep the previous behaviour, supply a custom coder instead
    ([example](https://gist.github.com/jenncoop/8c4142bbe59da77daa63)).

    Fixes #15594.

    *Jenn Cooper*

*   Do not use `RENAME INDEX` syntax for MariaDB 10.0.

    Fixes #15931.

    *Jeff Browning*

*   Calling `#empty?` on a `has_many` association would use the value from the
    counter cache if one exists.

    *David Verhasselt*

*   Fix the schema dump generated for tables without constraints and with
    primary key with default value of custom PostgreSQL function result.

    Fixes #16111.

    *Andrey Novikov*

*   Fix the SQL generated when a `delete_all` is run on an association to not
    produce an `IN` statements.

    Before:

      UPDATE "categorizations" SET "category_id" = NULL WHERE
      "categorizations"."category_id" = 1 AND "categorizations"."id" IN (1, 2)

    After:

      UPDATE "categorizations" SET "category_id" = NULL WHERE
      "categorizations"."category_id" = 1

    *Eileen M. Uchitelle, Aaron Patterson*

*   Avoid type casting boolean and ActiveSupport::Duration values to numeric
    values for string columns. Otherwise, in some database, the string column
    values will be coerced to a numeric allowing false or 0.seconds match any
    string starting with a non-digit.

    Example:

        App.where(apikey: false) # => SELECT * FROM users WHERE apikey = '0'

    *Dylan Thacker-Smith*

*   Add a `:required` option to singular associations, providing a nicer
    API for presence validations on associations.

    *Sean Griffin*

*   Fixed error in `reset_counters` when associations have `select` scope.
    (Call to `count` generates invalid SQL.)

    *Cade Truitt*

*   After a successful `reload`, `new_record?` is always false.

    Fixes #12101.

    *Matthew Draper*

*   PostgreSQL renaming table doesn't attempt to rename non existent sequences.

    *Abdelkader Boudih*

*   Move 'dependent: :destroy' handling for 'belongs_to'
    from 'before_destroy' to 'after_destroy' callback chain

    Fixes #12380.

    *Ivan Antropov*

*   Detect in-place modifications on String attributes.

    Before this change user have to mark the attribute as changed to it be persisted
    in the database. Now it is not required anymore.

    Before:

        user = User.first
        user.name << ' Griffin'
        user.name_will_change!
        user.save
        user.reload.name # => "Sean Griffin"

    After:

        user = User.first
        user.name << ' Griffin'
        user.save
        user.reload.name # => "Sean Griffin"

    *Sean Griffin*

*   Add `ActiveRecord::Base#validate!` that raises `RecordInvalid` if the record
    is invalid.

    *Bogdan Gusiev*, *Marc Schütz*

*   Support for adding and removing foreign keys. Foreign keys are now
    a part of `schema.rb`. This is supported by Mysql2Adapter, MysqlAdapter
    and PostgreSQLAdapter.

    Many thanks to *Matthew Higgins* for laying the foundation with his work on
    [foreigner](https://github.com/matthuhiggins/foreigner).

    Example:

        # within your migrations:
        add_foreign_key :articles, :authors
        remove_foreign_key :articles, :authors

    *Yves Senn*

*   Fix subtle bugs regarding attribute assignment on models with no primary
    key. `'id'` will no longer be part of the attributes hash.

    *Sean Griffin*

*   Deprecate automatic counter caches on `has_many :through`. The behavior was
    broken and inconsistent.

    *Sean Griffin*

*   `preload` preserves readonly flag for associations.

    See #15853.

    *Yves Senn*

*   Assume numeric types have changed if they were assigned to a value that
    would fail numericality validation, regardless of the old value. Previously
    this would only occur if the old value was 0.

    Example:

        model = Model.create!(number: 5)
        model.number = '5wibble'
        model.number_changed? # => true

    Fixes #14731.

    *Sean Griffin*

*   `reload` no longer merges with the existing attributes.
    The attribute hash is fully replaced. The record is put into the same state
    as it would be with `Model.find(model.id)`.

    *Sean Griffin*

*   The object returned from `select_all` must respond to `column_types`.
    If this is not the case a `NoMethodError` is raised.

    *Sean Griffin*

*   Detect in-place modifications of PG array types

    *Sean Griffin*

*   Add `bin/rake db:purge` task to empty the current database.

    *Yves Senn*

*   Deprecate `serialized_attributes` without replacement.

    *Sean Griffin*

*   Correctly extract IPv6 addresses from `DATABASE_URI`: the square brackets
    are part of the URI structure, not the actual host.

    Fixes #15705.

    *Andy Bakun*, *Aaron Stone*

*   Ensure both parent IDs are set on join records when both sides of a
    through association are new.

    *Sean Griffin*

*   `ActiveRecord::Dirty` now detects in-place changes to mutable values.
    Serialized attributes on ActiveRecord models will no longer save when
    unchanged.

    Fixes #8328.

    *Sean Griffin*

*   Pluck now works when selecting columns from different tables with the same
    name.

    Fixes #15649.

    *Sean Griffin*

*   Remove `cache_attributes` and friends. All attributes are cached.

    *Sean Griffin*

*   Remove deprecated method `ActiveRecord::Base.quoted_locking_column`.

    *Akshay Vishnoi*

*   `ActiveRecord::FinderMethods.find` with block can handle proc parameter as
    `Enumerable#find` does.

    Fixes #15382.

    *James Yang*

*   Make timezone aware attributes work with PostgreSQL array columns.

    Fixes #13402.

    *Kuldeep Aggarwal*, *Sean Griffin*

*   `ActiveRecord::SchemaMigration` has no primary key regardless of the
    `primary_key_prefix_type` configuration.

    Fixes #15051.

    *JoseLuis Torres*, *Yves Senn*

*   `rake db:migrate:status` works with legacy migration numbers like `00018_xyz.rb`.

    Fixes #15538.

    *Yves Senn*

*   Baseclass becomes! subclass.

    Before this change, a record which changed its STI type, could not be
    updated.

    Fixes #14785.

    *Matthew Draper*, *Earl St Sauver*, *Edo Balvers*

*   Remove deprecated `ActiveRecord::Migrator.proper_table_name`. Use the
    `proper_table_name` instance method on `ActiveRecord::Migration` instead.

    *Akshay Vishnoi*

*   Fix regression on eager loading association based on SQL query rather than
    existing column.

    Fixes #15480.

    *Lauro Caetano*, *Carlos Antonio da Silva*

*   Deprecate returning `nil` from `column_for_attribute` when no column exists.
    It will return a null object in Rails 5.0

    *Sean Griffin*

*   Implemented ActiveRecord::Base#pretty_print to work with PP.

    *Ethan*

*   Preserve type when dumping PostgreSQL point, bit, bit varying and money
    columns.

    *Yves Senn*

*   New records remain new after YAML serialization.

    *Sean Griffin*

*   PostgreSQL support default values for enum types. Fixes #7814.

    *Yves Senn*

*   PostgreSQL `default_sequence_name` respects schema. Fixes #7516.

    *Yves Senn*

*   Fixed `columns_for_distinct` of postgresql adapter to work correctly
    with orders without sort direction modifiers.

    *Nikolay Kondratyev*

*   PostgreSQL `reset_pk_sequence!` respects schemas. Fixes #14719.

    *Yves Senn*

*   Keep PostgreSQL `hstore` and `json` attributes as `Hash` in `@attributes`.
    Fixes duplication in combination with `store_accessor`.

    Fixes #15369.

    *Yves Senn*

*   `rake railties:install:migrations` respects the order of railties.

    *Arun Agrawal*

*   Fix redefine a has_and_belongs_to_many inside inherited class
    Fixing regression case, where redefining the same has_an_belongs_to_many
    definition into a subclass would raise.

    Fixes #14983.

    *arthurnn*

*   Fix has_and_belongs_to_many public reflection.
    When defining a has_and_belongs_to_many, internally we convert that to two has_many.
    But as `reflections` is a public API, people expect to see the right macro.

    Fixes #14682.

    *arthurnn*

*   Fixed serialization for records with an attribute named `format`.

    Fixes #15188.

    *Godfrey Chan*

*   When a `group` is set, `sum`, `size`, `average`, `minimum` and `maximum`
    on a NullRelation should return a Hash.

    *Kuldeep Aggarwal*

*   Fixed serialized fields returning serialized data after being updated with
    `update_column`.

    *Simon Hørup Eskildsen*

*   Fixed polymorphic eager loading when using a String as foreign key.

    Fixes #14734.

    *Lauro Caetano*

*   Change belongs_to touch to be consistent with timestamp updates

    If a model is set up with a belongs_to: touch relationship the parent
    record will only be touched if the record was modified. This makes it
    consistent with timestamp updating on the record itself.

    *Brock Trappitt*

*   Fixed the inferred table name of a has_and_belongs_to_many auxiliar
    table inside a schema.

    Fixes #14824.

    *Eric Chahin*

*   Remove unused `:timestamp` type. Transparently alias it to `:datetime`
    in all cases. Fixes inconsistencies when column types are sent outside of
    `ActiveRecord`, such as for XML Serialization.

    *Sean Griffin*

*   Fix bug that added `table_name_prefix` and `table_name_suffix` to
    extension names in PostgreSQL when migrating.

    *Joao Carlos*

*   The `:index` option in migrations, which previously was only available for
    `references`, now works with any column types.

    *Marc Schütz*

*   Add support for counter name to be passed as parameter on `CounterCache::ClassMethods#reset_counters`.

    *jnormore*

*   Restrict deletion of record when using `delete_all` with `uniq`, `group`, `having`
    or `offset`.

    In these cases the generated query ignored them and that caused unintended
    records to be deleted.

    Fixes #11985.

    *Leandro Facchinetti*

*   Floats with limit >= 25 that get turned into doubles in MySQL no longer have
    their limit dropped from the schema.

    Fixes #14135.

    *Aaron Nelson*

*   Fix how to calculate associated class name when using namespaced has_and_belongs_to_many
    association.

    Fixes #14709.

    *Kassio Borges*

*   `ActiveRecord::Relation::Merger#filter_binds` now compares equivalent symbols and
    strings in column names as equal.

    This fixes a rare case in which more bind values are passed than there are
    placeholders for them in the generated SQL statement, which can make PostgreSQL
    throw a `StatementInvalid` exception.

    *Nat Budin*

*   Fix `stored_attributes` to correctly merge the details of stored
    attributes defined in parent classes.

    Fixes #14672.

    *Brad Bennett*, *Jessica Yao*, *Lakshmi Parthasarathy*

*   `change_column_default` allows `[]` as argument to `change_column_default`.

    Fixes #11586.

    *Yves Senn*

*   Handle `name` and `"char"` column types in the PostgreSQL adapter.

    `name` and `"char"` are special character types used internally by
    PostgreSQL and are used by internal system catalogs. These field types
    can sometimes show up in structure-sniffing queries that feature internal system
    structures or with certain PostgreSQL extensions.

    *J Smith*, *Yves Senn*

*   Fix `PostgreSQLAdapter::OID::Float#type_cast` to convert Infinity and
    NaN PostgreSQL values into a native Ruby `Float::INFINITY` and `Float::NAN`

    Before:

        Point.create(value: 1.0/0)
        Point.last.value # => 0.0

    After:

        Point.create(value: 1.0/0)
        Point.last.value # => Infinity

    *Innokenty Mikhailov*

*   Allow the PostgreSQL adapter to handle bigserial primary key types again.

    Fixes #10410.

    *Patrick Robertson*

*   Deprecate joining, eager loading and preloading of instance dependent
    associations without replacement. These operations happen before instances
    are created. The current behavior is unexpected and can result in broken
    behavior.

    Fixes #15024.

    *Yves Senn*

*   Fixed has_and_belongs_to_many's CollectionAssociation size calculation.

    has_and_belongs_to_many should fall back to using the normal CollectionAssociation's
    size calculation if the collection is not cached or loaded.

    Fixes #14913, #14914.

    *Fred Wu*

*   Return a non zero status when running `rake db:migrate:status` and migration table does
    not exist.

    *Paul B.*

*   Add support for module-level `table_name_suffix` in models.

    This makes `table_name_suffix` work the same way as `table_name_prefix` when
    using namespaced models.

    *Jenner LaFave*

*   Revert the behaviour of `ActiveRecord::Relation#join` changed through 4.0 => 4.1 to 4.0.

    In 4.1.0 `Relation#join` is delegated to `Arel#SelectManager`.
    In 4.0 series it is delegated to `Array#join`.

    *Bogdan Gusiev*

*   Log nil binary column values correctly.

    When an object with a binary column is updated with a nil value
    in that column, the SQL logger would throw an exception when trying
    to log that nil value. This only occurs when updating a record
    that already has a non-nil value in that column since an initial nil
    value isn't included in the SQL anyway (at least, when dirty checking
    is enabled.) The column's new value will now be logged as `<NULL binary data>`
    to parallel the existing `<N bytes of binary data>` for non-nil values.

    *James Coleman*

*   Rails will now pass a custom validation context through to autosave associations
    in order to validate child associations with the same context.

    Fixes #13854.

    *Eric Chahin*, *Aaron Nelson*, *Kevin Casey*

*   Stringify all variables keys of MySQL connection configuration.

    When `sql_mode` variable for MySQL adapters set in configuration as `String`
    was ignored and overwritten by strict mode option.

    Fixes #14895.

    *Paul Nikitochkin*

*   Ensure SQLite3 statements are closed on errors.

    Fixes #13631.

    *Timur Alperovich*

*   Give ActiveRecord::PredicateBuilder private methods the privacy they deserve.

    *Hector Satre*

*   When using a custom `join_table` name on a `habtm`, rails was not saving it
    on Reflections. This causes a problem when rails loads fixtures, because it
    uses the reflections to set database with fixtures.

    Fixes #14845.

    *Kassio Borges*

*   Reset the cache when modifying a Relation with cached Arel.
    Additionally display a warning message to make the user aware.

    *Yves Senn*

*   PostgreSQL should internally use `:datetime` consistently for TimeStamp. Assures
    different spellings of timestamps are treated the same.

    Example:

        mytimestamp.simplified_type('timestamp without time zone')
        # => :datetime
        mytimestamp.simplified_type('timestamp(6) without time zone')
        # => also :datetime (previously would be :timestamp)

    See #14513.

    *Jefferson Lai*

*   `ActiveRecord::Base.no_touching` no longer triggers callbacks or start empty transactions.

    Fixes #14841.

    *Lucas Mazza*

*   Fix name collision with `Array#select!` with `Relation#select!`.

    Fixes #14752.

    *Earl St Sauver*

*   Fixed unexpected behavior for `has_many :through` associations going through a scoped `has_many`.

    If a `has_many` association is adjusted using a scope, and another `has_many :through`
    uses this association, then the scope adjustment is unexpectedly neglected.

    Fixes #14537.

    *Jan Habermann*

*   `@destroyed` should always be set to `false` when an object is duped.

    *Kuldeep Aggarwal*

*   Fixed has_many association to make it support irregular inflections.

    Fixes #8928.

    *arthurnn*, *Javier Goizueta*

*   Fixed a problem where count used with a grouping was not returning a Hash.

    Fixes #14721.

    *Eric Chahin*

*   `sanitize_sql_like` helper method to escape a string for safe use in an SQL
    LIKE statement.

    Example:

        class Article
          def self.search(term)
            where("title LIKE ?", sanitize_sql_like(term))
          end
        end

        Article.search("20% _reduction_")
        # => Query looks like "... title LIKE '20\% \_reduction\_' ..."

    *Rob Gilson*, *Yves Senn*

*   Do not quote uuid default value on `change_column`.

    Fixes #14604.

    *Eric Chahin*

*   The comparison between `Relation` and `CollectionProxy` should be consistent.

    Example:

        author.posts == Post.where(author_id: author.id)
        # => true
        Post.where(author_id: author.id) == author.posts
        # => true

    Fixes #13506.

    *Lauro Caetano*

*   Calling `delete_all` on an unloaded `CollectionProxy` no longer
    generates an SQL statement containing each id of the collection:

    Before:

        DELETE FROM `model` WHERE `model`.`parent_id` = 1
        AND `model`.`id` IN (1, 2, 3...)

    After:

        DELETE FROM `model` WHERE `model`.`parent_id` = 1

    *Eileen M. Uchitelle*, *Aaron Patterson*

*   Fixed error for aggregate methods (`empty?`, `any?`, `count`) with `select`
    which created invalid SQL.

    Fixes #13648.

    *Simon Woker*

*   PostgreSQL adapter only warns once for every missing OID per connection.

    Fixes #14275.

    *Matthew Draper*, *Yves Senn*

*   PostgreSQL adapter automatically reloads it's type map when encountering
    unknown OIDs.

    Fixes #14678.

    *Matthew Draper*, *Yves Senn*

*   Fix insertion of records via `has_many :through` association with scope.

    Fixes #3548.

    *Ivan Antropov*

*   Auto-generate stable fixture UUIDs on PostgreSQL.

    Fixes #11524.

    *Roderick van Domburg*

*   Fixed a problem where an enum would overwrite values of another enum
    with the same name in an unrelated class.

    Fixes #14607.

    *Evan Whalen*

*   PostgreSQL and SQLite string columns no longer have a default limit of 255.

    Fixes #13435, #9153.

    *Vladimir Sazhin*, *Toms Mikoss*, *Yves Senn*

*   Make possible to have an association called `records`.

    Fixes #11645.

    *prathamesh-sonpatki*

*   `to_sql` on an association now matches the query that is actually executed, where it
    could previously have incorrectly accrued additional conditions (e.g. as a result of
    a previous query). CollectionProxy now always defers to the association scope's
    `arel` method so the (incorrect) inherited one should be entirely concealed.

    Fixes #14003.

    *Jefferson Lai*

*   Block a few default Class methods as scope name.

    For instance, this will raise:

        scope :public, -> { where(status: 1) }

    *arthurnn*

*   Fixed error when using `with_options` with lambda.

    Fixes #9805.

    *Lauro Caetano*

*   Switch `sqlite3:///` URLs (which were temporarily
    deprecated in 4.1) from relative to absolute.

    If you still want the previous interpretation, you should replace
    `sqlite3:///my/path` with `sqlite3:my/path`.

    *Matthew Draper*

*   Treat blank UUID values as `nil`.

    Example:

        Sample.new(uuid_field: '') #=> <Sample id: nil, uuid_field: nil>

    *Dmitry Lavrov*

*   Enable support for materialized views on PostgreSQL >= 9.3.

    *Dave Lee*

*   The PostgreSQL adapter supports custom domains. Fixes #14305.

    *Yves Senn*

*   PostgreSQL `Column#type` is now determined through the corresponding OID.
    The column types stay the same except for enum columns. They no longer have
    `nil` as type but `enum`.

    See #7814.

    *Yves Senn*

*   Fixed error when specifying a non-empty default value on a PostgreSQL array column.

    Fixes #10613.

    *Luke Steensen*

*   Fixed error where .persisted? throws SystemStackError for an unsaved model with a
    custom primary key that didn't save due to validation error.

    Fixes #14393.

    *Chris Finne*

*   Introduce `validate` as an alias for `valid?`.

    This is more intuitive when you want to run validations but don't care about the return value.

    *Henrik Nyh*

*   Create indexes inline in CREATE TABLE for MySQL.

    This is important, because adding an index on a temporary table after it has been created
    would commit the transaction.

    It also allows creating and dropping indexed tables with fewer queries and fewer permissions
    required.

    Example:

        create_table :temp, temporary: true, as: "SELECT id, name, zip FROM a_really_complicated_query" do |t|
          t.index :zip
        end
        # => CREATE TEMPORARY TABLE temp (INDEX (zip)) AS SELECT id, name, zip FROM a_really_complicated_query

    *Cody Cutrer*, *Steve Rice*, *Rafael Mendonça Franca*

*   Use singular table name in generated migrations when
    `ActiveRecord::Base.pluralize_table_names` is `false`.

    Fixes #13426.

    *Kuldeep Aggarwal*

*   `touch` accepts many attributes to be touched at once.

    Example:

        # touches :signed_at, :sealed_at, and :updated_at/on attributes.
        Photo.last.touch(:signed_at, :sealed_at)

    *James Pinto*

*   `rake db:structure:dump` only dumps schema information if the schema
    migration table exists.

    Fixes #14217.

    *Yves Senn*

*   Reap connections that were checked out by now-dead threads, instead
    of waiting until they disconnect by themselves. Before this change,
    a suitably constructed series of short-lived threads could starve
    the connection pool, without ever having more than a couple alive at
    the same time.

    *Matthew Draper*

*   `pk_and_sequence_for` now ensures that only the pg_depend entries
    pointing to pg_class, and thus only sequence objects, are considered.

    *Josh Williams*

*   `where.not` adds `references` for `includes` like normal `where` calls do.

    Fixes #14406.

    *Yves Senn*

*   Extend fixture `$LABEL` replacement to allow string interpolation.

    Example:

        martin:
          email: $LABEL@email.com

        users(:martin).email # => martin@email.com

    *Eric Steele*

*   Add support for `Relation` be passed as parameter on `QueryCache#select_all`.

    Fixes #14361.

    *arthurnn*

*   Passing an Active Record object to `find` or `exists?` is now deprecated.
    Call `.id` on the object first.

    *Aaron Patterson*

*   Only use BINARY for MySQL case sensitive uniqueness check when column has a case insensitive collation.

    *Ryuta Kamizono*

*   Support for MySQL 5.6 fractional seconds.

    *arthurnn*, *Tatsuhiko Miyagawa*

*   Support for Postgres `citext` data type enabling case-insensitive where
    values without needing to wrap in UPPER/LOWER sql functions.

    *Troy Kruthoff*, *Lachlan Sylvester*

*   Only save has_one associations if record has changes.
    Previously after save related callbacks, such as `#after_commit`, were triggered when the has_one
    object did not get saved to the db.

    *Alan Kennedy*

*   Allow strings to specify the `#order` value.

    Example:

        Model.order(id: 'asc').to_sql == Model.order(id: :asc).to_sql

    *Marcelo Casiraghi*, *Robin Dupret*

*   Dynamically register PostgreSQL enum OIDs. This prevents "unknown OID"
    warnings on enum columns.

    *Dieter Komendera*

*   `includes` is able to detect the right preloading strategy when string
    joins are involved.

    Fixes #14109.

    *Aaron Patterson*, *Yves Senn*

*   Fixed error with validation with enum fields for records where the
    value for any enum attribute is always evaluated as 0 during
    uniqueness validation.

    Fixes #14172.

    *Vilius Luneckas* *Ahmed AbouElhamayed*

*   `before_add` callbacks are fired before the record is saved on
    `has_and_belongs_to_many` associations *and* on `has_many :through`
    associations.  Before this change, `before_add` callbacks would be fired
    before the record was saved on `has_and_belongs_to_many` associations, but
    *not* on `has_many :through` associations.

    Fixes #14144.

*   Fixed STI classes not defining an attribute method if there is a
    conflicting private method defined on its ancestors.

    Fixes #11569.

    *Godfrey Chan*

*   Coerce strings when reading attributes. Fixes #10485.

    Example:

        book = Book.new(title: 12345)
        book.save!
        book.title # => "12345"

    *Yves Senn*

*   Deprecate half-baked support for PostgreSQL range values with excluding beginnings.
    We currently map PostgreSQL ranges to Ruby ranges. This conversion is not fully
    possible because the Ruby range does not support excluded beginnings.

    The current solution of incrementing the beginning is not correct and is now
    deprecated. For subtypes where we don't know how to increment (e.g. `#succ`
    is not defined) it will raise an ArgumentException for ranges with excluding
    beginnings.

    *Yves Senn*

*   Support for user created range types in PostgreSQL.

    *Yves Senn*

Please check [4-1-stable](https://github.com/rails/rails/blob/4-1-stable/activerecord/CHANGELOG.md) for previous changes.<|MERGE_RESOLUTION|>--- conflicted
+++ resolved
@@ -1,16 +1,9 @@
-<<<<<<< HEAD
+*   SQLite3Adapter now checks for views in `table_exists?`. Fixes #14041.
+
+    *Girish Sonawane*
+
 *   Introduce `connection.supports_views?` to check wether the current adapter
     has support for SQL views. Connection adapters should define this method.
-=======
-*   SQLite3Adapter now checks for views in `table_exists?`
-
-    Fixes #14041
-
-    *Girish Sonawane*
-
-*   When inverting add_index use the index name if present instead of
-    the columns.
->>>>>>> bbf6df78
 
     *Yves Senn*
 
